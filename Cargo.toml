[workspace]
resolver = "2"
members = [
    "crates/numcodecs",
    "crates/numcodecs-python",
    "crates/numcodecs-wasm-builder",
    "crates/numcodecs-wasm-logging",
    "crates/numcodecs-wasm-guest",
    "crates/numcodecs-wasm-host",
    "crates/numcodecs-wasm-host-reproducible",

    "py/numcodecs-wasm",

    "codecs/asinh",
    "codecs/bit-round",
    "codecs/fixed-offset-scale",
    "codecs/fourier-network",
    "codecs/identity",
    "codecs/jpeg2000",
    "codecs/linear-quantize",
    "codecs/log",
    "codecs/pco",
    "codecs/random-projection",
    "codecs/reinterpret",
    "codecs/round",
    "codecs/sperr",
    "codecs/swizzle-reshape",
    "codecs/sz3",
    "codecs/tthresh",
    "codecs/uniform-noise",
    "codecs/zfp",
    "codecs/zfp-classic",
    "codecs/zlib",
    "codecs/zstd",
]

[workspace.package]
edition = "2024"
authors = ["Juniper Tyree <juniper.tyree@helsinki.fi>"]
repository = "https://github.com/juntyr/numcodecs-rs"
license = "MPL-2.0"
rust-version = "1.85"

[workspace.dependencies]
# workspace-internal numcodecs crates
numcodecs = { version = "0.2.1", path = "crates/numcodecs", default-features = false }
numcodecs-python = { version = "0.6", path = "crates/numcodecs-python", default-features = false }
numcodecs-wasm-builder = { version = "0.1", path = "crates/numcodecs-wasm-builder", default-features = false }
numcodecs-wasm-logging = { version = "0.1", path = "crates/numcodecs-wasm-logging", default-features = false }
numcodecs-wasm-guest = { version = "0.2", path = "crates/numcodecs-wasm-guest", default-features = false }
numcodecs-wasm-host = { version = "0.1", path = "crates/numcodecs-wasm-host", default-features = false }
numcodecs-wasm-host-reproducible = { version = "0.1", path = "crates/numcodecs-wasm-host-reproducible", default-features = false }

numcodecs-wasm = { version = "0.1", path = "py/numcodecs-wasm", default-features = false }

# workspace-internal codecs crates
numcodecs-asinh = { version = "0.3", path = "codecs/asinh", default-features = false }
numcodecs-bit-round = { version = "0.3", path = "codecs/bit-round", default-features = false }
numcodecs-fixed-offset-scale = { version = "0.3", path = "codecs/fixed-offset-scale", default-features = false }
numcodecs-fourier-network = { version = "0.2", path = "codecs/fourier-network", default-features = false }
numcodecs-identity = { version = "0.3", path = "codecs/identity", default-features = false }
numcodecs-jpeg2000 = { version = "0.2", path = "codecs/jpeg2000", default-features = false }
numcodecs-linear-quantize = { version = "0.4", path = "codecs/linear-quantize", default-features = false }
numcodecs-log = { version = "0.4", path = "codecs/log", default-features = false }
numcodecs-pco = { version = "0.2", path = "codecs/pco", default-features = false }
numcodecs-random-projection = { version = "0.3", path = "codecs/random-projection", default-features = false }
numcodecs-reinterpret = { version = "0.3", path = "codecs/reinterpret", default-features = false }
numcodecs-round = { version = "0.3", path = "codecs/round", default-features = false }
numcodecs-swizzle-reshape = { version = "0.3", path = "codecs/swizzle-reshape", default-features = false }
numcodecs-sz3 = { version = "0.6", path = "codecs/sz3", default-features = false }
numcodecs-tthresh = { version = "0.2", path = "codecs/tthresh", default-features = false }
numcodecs-uniform-noise = { version = "0.3", path = "codecs/uniform-noise", default-features = false }
numcodecs-zfp = { version = "0.5", path = "codecs/zfp", default-features = false }
numcodecs-zfp-classic = { version = "0.3", path = "codecs/zfp-classic", default-features = false }
numcodecs-zlib = { version = "0.3", path = "codecs/zlib", default-features = false }
numcodecs-zstd = { version = "0.3", path = "codecs/zstd", default-features = false }

# crates.io third-party dependencies
anyhow = { version = "1.0.93", default-features = false }
burn = { version = "0.17", default-features = false }
clap = { version = "4.5", default-features = false }
convert_case = { version = "0.8", default-features = false }
format_serde_error = { version = "0.3", default-features = false }
indexmap = { version = "2.7.1", default-features = false }
itertools = { version = "0.14", default-features = false }
log = { version = "0.4.27", default-features = false }
simple_logger = { version = "5.0", default-features = false }
miniz_oxide = { version = "0.8.4", default-features = false }
ndarray = { version = "0.16.1", default-features = false } # keep in sync with numpy
ndarray-rand = { version = "0.15", default-features = false }
numpy = { version = "0.25", default-features = false }
num-traits = { version = "0.2.19", default-features = false }
openjpeg-sys = { version = "1.0", default-features = false }
pco = { version = "0.4.5", default-features = false }
polonius-the-crab = { version = "0.4", default-features = false }
postcard = { version = "1.0.8", default-features = false }
pyodide-webassembly-runtime-layer = { version = "0.8", default-features = false }
pyo3 = { version = "0.25", default-features = false }
pyo3-error = { version = "0.5", default-features = false }
pyo3-log = { version = "0.12.4", default-features = false }
pythonize = { version = "0.25", default-features = false }
rand = { version = "0.9.1", default-features = false }
schemars = { version = "1.0.1", default-features = false }
scratch = { version = "1.0", default-features = false }
semver = { version = "1.0.23", default-features = false }
serde = { version = "1.0.218", default-features = false }
serde-transcode = { version = "1.1", default-features = false }
serde_json = { version = "1.0.140", default-features = false }
serde_repr = { version = "0.1.3", default-features = false }
sperr = { version = "0.1", default-features = false }
sz3 = { version = "0.3", default-features = false }
thiserror = { version = "2.0.12", default-features = false }
tthresh = { version = "0.1", default-features = false }
twofloat = { version = "0.8", default-features = false }
vecmap-rs = { version = "0.2", default-features = false }
wac-graph = { version = "0.7", default-features = false }
wasi-sandboxed-component-provider = { version = "=0.2.3", default-features = false }
wasi-logger = { version = "0.1", default-features = false }
wasi-preview1-component-adapter-provider = { version = "33.0", default-features = false }
wasmparser = { version = "0.235", default-features = false }
wasmtime = { version = "33.0", default-features = false }
wasmtime_runtime_layer = { version = "33.0", default-features = false }
wasm-encoder = { version = "0.235", default-features = false }
wasm_runtime_layer = { version = "0.5", default-features = false }
<<<<<<< HEAD
wit-bindgen = { version = "0.43", default-features = false }
=======
wit-bindgen = { version = "0.42", default-features = false }
>>>>>>> 7e2d845e
wit-component = { version = "0.235", default-features = false }
wit-parser = { version = "0.235", default-features = false }
wyhash = { version = "0.6", default-features = false }
zfp-sys = { version = "0.4.1", default-features = false }
zstd = { version = "0.13", default-features = false }
zstd-sys = { version = "2.0.12", default-features = false }

# git third-party dependencies with non-upstream fixes
wasm_component_layer = { git = "https://github.com/juntyr/wasm_component_layer.git", rev = "8e82d9d", version = "0.1", default-features = false }

[workspace.lints.rust]
unsafe_code = "deny"
unstable_features = "forbid"
unused_crate_dependencies = "warn"

missing_docs = "warn"

[workspace.lints.clippy]
complexity = { priority = -1, level = "warn" }
correctness = { priority = -1, level = "warn" }
nursery = { priority = -1, level = "warn" }
pedantic = { priority = -1, level = "warn" }
perf = { priority = -1, level = "warn" }
style = { priority = -1, level = "warn" }
suspicious = { priority = -1, level = "warn" }

unwrap_used = "warn"
expect_used = "warn"
indexing_slicing = "warn"
panic = "warn"
todo = "warn"
unimplemented = "warn"
unreachable = "warn"
module_name_repetitions = "allow"

cargo = { priority = -1, level = "warn" }
cargo_common_metadata = "warn"
multiple_crate_versions = "warn"<|MERGE_RESOLUTION|>--- conflicted
+++ resolved
@@ -122,11 +122,7 @@
 wasmtime_runtime_layer = { version = "33.0", default-features = false }
 wasm-encoder = { version = "0.235", default-features = false }
 wasm_runtime_layer = { version = "0.5", default-features = false }
-<<<<<<< HEAD
 wit-bindgen = { version = "0.43", default-features = false }
-=======
-wit-bindgen = { version = "0.42", default-features = false }
->>>>>>> 7e2d845e
 wit-component = { version = "0.235", default-features = false }
 wit-parser = { version = "0.235", default-features = false }
 wyhash = { version = "0.6", default-features = false }
